--- conflicted
+++ resolved
@@ -42,11 +42,7 @@
     static int calcNumGridCells(int len, int dim);
 }
 
-<<<<<<< HEAD
-ompl::control::GridDecomposition::GridDecomposition(int len, int dim, const base::RealVectorBounds& b)
-=======
 ompl::control::GridDecomposition::GridDecomposition(int len, int dim, const base::RealVectorBounds &b)
->>>>>>> 770a60bf
     : Decomposition(dim, b), length_(len), cellVolume_(b.getVolume()), numGridCells_(calcNumGridCells(len, dim))
 {
     double lenInv = 1.0 / len;
@@ -145,11 +141,7 @@
     return coordToRegion(coord);
 }
 
-<<<<<<< HEAD
-void ompl::control::GridDecomposition::sampleFromRegion(int rid, RNG& rng, std::vector<double>& coord) const
-=======
 void ompl::control::GridDecomposition::sampleFromRegion(int rid, RNG &rng, std::vector<double> &coord) const
->>>>>>> 770a60bf
 {
     coord.resize(dimension_);
     const base::RealVectorBounds& regionBounds(getRegionBounds(rid));
@@ -270,11 +262,7 @@
 {
     if (regToBounds_.count(rid) > 0)
         return *regToBounds_[rid].get();
-<<<<<<< HEAD
-    ompl::base::RealVectorBounds* regionBounds = new ompl::base::RealVectorBounds(dimension_);
-=======
     ompl::base::RealVectorBounds *regionBounds = new ompl::base::RealVectorBounds(dimension_);
->>>>>>> 770a60bf
     std::vector<int> rc(dimension_);
     regionToGridCoord(rid, rc);
     for (int i = 0; i < dimension_; ++i)
